from firedrake import *
import numpy as np
import pytest


def run_test(mesh):
    x = SpatialCoordinate(mesh)
    mesh.init_cell_orientations(x)

    V = FunctionSpace(mesh, "DG", 0)
    M = VectorFunctionSpace(mesh, "CG", 1)

    # advecting velocity
    u0 = as_vector((-x[1]*(1 - x[2]*x[2]), x[0]*(1 - x[2]*x[2]), Constant(0)))
    u = Function(M).interpolate(u0)

    dt = (pi/3) * 0.006
    Dt = Constant(dt)

    phi = TestFunction(V)
    D = TrialFunction(V)

    n = FacetNormal(mesh)

    un = 0.5 * (dot(u, n) + abs(dot(u, n)))

<<<<<<< HEAD
    a_mass = inner(D, phi) * dx
    a_int = inner(-u*D, grad(phi))*dx
    a_flux = inner(un('+')*D('+') - un('-')*D('-'), jump(phi))*dS
    arhs = a_mass - dt * (a_int + a_flux)
=======
    a_mass = phi*D*dx
    a_int = dot(grad(phi), -u*D)*dx
    a_flux = dot(jump(phi), un('+')*D('+') - un('-')*D('-'))*dS
    arhs = a_mass - Dt * (a_int + a_flux)
>>>>>>> cffc0e85

    dD1 = Function(V)
    D1 = Function(V)

<<<<<<< HEAD
    D0 = Expression("creal(x[0]) < 0 ? 1: 0")
=======
    D0 = conditional(le(x[0], 0), 1, 0.0)
>>>>>>> cffc0e85
    D = Function(V).interpolate(D0)

    t = 0.0
    T = 10*dt

    problem = LinearVariationalProblem(a_mass, action(arhs, D1), dD1)
    solver = LinearVariationalSolver(problem, solver_parameters={'ksp_type': 'cg'})

    L2_0 = norm(D)
    Dbar_0 = assemble(D*dx)
    while t < (T - dt/2):
        D1.assign(D)
        solver.solve()
        D1.assign(dD1)

        solver.solve()
        D1.assign(0.75*D + 0.25*dD1)
        solver.solve()
        D.assign((1.0/3.0)*D + (2.0/3.0)*dD1)

        t += dt

    L2_T = norm(D)
    Dbar_T = assemble(D*dx)

    # L2 norm decreases
    assert L2_T < L2_0

    # Mass conserved
    assert np.allclose(Dbar_T, Dbar_0)


def test_dg_advection_icosahedral_sphere():
    run_test(UnitIcosahedralSphereMesh(refinement_level=3))


@pytest.mark.parallel(nprocs=3)
def test_dg_advection_icosahedral_sphere_parallel():
    run_test(UnitIcosahedralSphereMesh(refinement_level=3))


def test_dg_advection_cubed_sphere():
    run_test(UnitCubedSphereMesh(refinement_level=4))


@pytest.mark.parallel(nprocs=3)
def test_dg_advection_cubed_sphere_parallel():
    run_test(UnitCubedSphereMesh(refinement_level=4))<|MERGE_RESOLUTION|>--- conflicted
+++ resolved
@@ -24,26 +24,15 @@
 
     un = 0.5 * (dot(u, n) + abs(dot(u, n)))
 
-<<<<<<< HEAD
     a_mass = inner(D, phi) * dx
     a_int = inner(-u*D, grad(phi))*dx
     a_flux = inner(un('+')*D('+') - un('-')*D('-'), jump(phi))*dS
-    arhs = a_mass - dt * (a_int + a_flux)
-=======
-    a_mass = phi*D*dx
-    a_int = dot(grad(phi), -u*D)*dx
-    a_flux = dot(jump(phi), un('+')*D('+') - un('-')*D('-'))*dS
     arhs = a_mass - Dt * (a_int + a_flux)
->>>>>>> cffc0e85
 
     dD1 = Function(V)
     D1 = Function(V)
 
-<<<<<<< HEAD
-    D0 = Expression("creal(x[0]) < 0 ? 1: 0")
-=======
-    D0 = conditional(le(x[0], 0), 1, 0.0)
->>>>>>> cffc0e85
+    D0 = conditional(le(real(x[0]), 0), 1, 0.0)
     D = Function(V).interpolate(D0)
 
     t = 0.0
