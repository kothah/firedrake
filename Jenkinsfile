pipeline {
  agent none
  environment {
    FIREDRAKE_CI_TESTS = "1"
    DOCKER_CREDENTIALS = credentials('f52ccab9-5250-4b17-9fb6-c3f1ebdcc986')
    PETSC_CONFIGURE_OPTIONS = "--with-make-np=12"
  }
  stages {
<<<<<<< HEAD
    stage('BuildAndTest') {
      matrix {
        agent {
          docker {
            image 'firedrakeproject/firedrake-env:latest'
            label 'firedrakeproject'
            args '-v /var/run/docker.sock:/var/run/docker.sock'
            alwaysPull true
=======
    stage('Clean') {
      steps {
        sh 'git clean -fdx'
        dir('tmp') {
          deleteDir()
        }
      }
    }
    stage('Build') {
      steps {
        sh 'mkdir tmp'
        dir('tmp') {
          timestamps {
            sh '../scripts/firedrake-install --disable-ssh --minimal-petsc --slepc --documentation-dependencies --install thetis --install gusto --install icepack --install irksome --no-package-manager || (cat firedrake-install.log && /bin/false)'
>>>>>>> ed26ae92
          }
        }
        axes {
          axis {
            name 'SCALAR_TYPE'
            values 'real', 'complex'
          }
        }
        stages {
          stage('Clean') {
            steps {
              sh 'git clean -fdx'
              dir('tmp') {
                deleteDir()
              }
            }
          }
          stage('Build') {
            environment {
              COMPLEX = "${SCALAR_TYPE == "complex" ? "--complex" : ""}"
            } 
            steps {
              sh 'mkdir tmp'
              dir('tmp') {
                timestamps {
                  sh '../scripts/firedrake-install $COMPLEX --disable-ssh --minimal-petsc --slepc --documentation-dependencies --install thetis --install gusto --install icepack --no-package-manager --package-branch pyadjoint complex-sprint || (cat firedrake-install.log && /bin/false)'
                }
              }
            }
          }
          stage('Setup') {
            steps {
              dir('tmp') {
                timestamps {
                  sh '''
      . ./firedrake/bin/activate
      python $(which firedrake-clean)
      python -m pip install pytest-cov pytest-xdist
      python -m pip list
      '''
                }
              }
            }
          }
          stage('Test Firedrake') {
            steps {
              dir('tmp') {
                timestamps {
                  sh '''
      . ./firedrake/bin/activate
      cd firedrake/src/firedrake
      python -m pytest --durations=200 -n 12 --cov firedrake -v tests
      '''
                }
              }
            }
          }
          stage('Test pyadjoint'){
            when { environment name: 'SCALAR_TYPE', value: 'real' }
            steps {
              dir('tmp') {
                timestamps {
                  sh '''
      . ./firedrake/bin/activate
      cd firedrake/src/pyadjoint; python -m pytest --durations=200 -n 12 -v tests/firedrake_adjoint
      '''
                }
              }
            }
          }
          stage('Test build documentation') {
            when { environment name: 'SCALAR_TYPE', value: 'real' }
            steps {
              dir('tmp') {
                timestamps {
                  sh '''
  . ./firedrake/bin/activate
  echo $PATH
  echo $VIRTUAL_ENV
  ls $VIRTUAL_ENV/bin
  firedrake-preprocess-bibtex --validate firedrake/src/firedrake/docs/source/_static/bibliography.bib
  firedrake-preprocess-bibtex --validate firedrake/src/firedrake/docs/source/_static/firedrake-apps.bib
  cd firedrake/src/firedrake/docs; make html
  '''
                }
              }
            }
          }
          stage('Zenodo API canary') {
            when { environment name: 'SCALAR_TYPE', value: 'real' }
            steps {
              timestamps {
                sh 'scripts/firedrake-install --test-doi-resolution || (cat firedrake-install.log && /bin/false)'
              }
            }
          }
          stage('Lint') {
            when { environment name: 'SCALAR_TYPE', value: 'real' }            
            steps {
              dir('tmp') {
                timestamps {
                  sh '''
  . ./firedrake/bin/activate
  python -m pip install flake8
  cd firedrake/src/firedrake
  make lint
  '''
                }
              }
            }
          }
          stage('Docker'){
            when {
              allOf {
                branch 'master'
                environment name: 'SCALAR_TYPE', value: 'complex'
              }
            }
            steps {
              sh '''
      sudo docker login -u $DOCKER_CREDENTIALS_USR -p $DOCKER_CREDENTIALS_PSW
      sudo docker build -t firedrakeproject/firedrake-env:latest -f docker/Dockerfile.env .
      sudo docker push firedrakeproject/firedrake-env:latest
      sudo docker build --no-cache --build-arg PETSC_CONFIGURE_OPTIONS -t firedrakeproject/firedrake-vanilla:latest -f docker/Dockerfile.vanilla .
      sudo docker push firedrakeproject/firedrake-vanilla:latest
      sudo docker build --no-cache --build-arg PETSC_CONFIGURE_OPTIONS -t firedrakeproject/firedrake:latest -f docker/Dockerfile.firedrake .
      sudo docker push firedrakeproject/firedrake:latest
      sudo docker build --no-cache -t firedrakeproject/firedrake-notebooks:latest -f docker/Dockerfile.jupyter .
      sudo docker push firedrakeproject/firedrake-notebooks:latest
      '''
            }
          }
          stage('DockerComplex'){
            when {
              allOf {
                branch 'wence/complex'
                environment name: 'SCALAR_TYPE', value: 'complex'
              }
            }
            steps {
              sh '''
      sudo docker login -u $DOCKER_CREDENTIALS_USR -p $DOCKER_CREDENTIALS_PSW
      sudo docker build -t firedrakeproject/firedrake-env:latest -f docker/Dockerfile.env .
      sudo docker build --no-cache --build-arg PETSC_CONFIGURE_OPTIONS -t firedrakeproject/firedrake-complex:latest -f docker/Dockerfile.complex .
      sudo docker push firedrakeproject/firedrake:latest
      '''
            }
          }
        }
      }
    }
  }
}<|MERGE_RESOLUTION|>--- conflicted
+++ resolved
@@ -1,21 +1,18 @@
 pipeline {
-  agent none
+  agent {
+    docker {
+      image 'firedrakeproject/firedrake-env:latest'
+      label 'firedrakeproject'
+      args '-v /var/run/docker.sock:/var/run/docker.sock'
+      alwaysPull true
+    }
+  }
   environment {
     FIREDRAKE_CI_TESTS = "1"
     DOCKER_CREDENTIALS = credentials('f52ccab9-5250-4b17-9fb6-c3f1ebdcc986')
-    PETSC_CONFIGURE_OPTIONS = "--with-make-np=12"
+    PETSC_CONFIGURE_OPTIONS = "--with-make-np=11"
   }
   stages {
-<<<<<<< HEAD
-    stage('BuildAndTest') {
-      matrix {
-        agent {
-          docker {
-            image 'firedrakeproject/firedrake-env:latest'
-            label 'firedrakeproject'
-            args '-v /var/run/docker.sock:/var/run/docker.sock'
-            alwaysPull true
-=======
     stage('Clean') {
       steps {
         sh 'git clean -fdx'
@@ -30,157 +27,112 @@
         dir('tmp') {
           timestamps {
             sh '../scripts/firedrake-install --disable-ssh --minimal-petsc --slepc --documentation-dependencies --install thetis --install gusto --install icepack --install irksome --no-package-manager || (cat firedrake-install.log && /bin/false)'
->>>>>>> ed26ae92
           }
         }
-        axes {
-          axis {
-            name 'SCALAR_TYPE'
-            values 'real', 'complex'
+      }
+    }
+    stage('Setup') {
+      steps {
+        dir('tmp') {
+          timestamps {
+            sh '''
+. ./firedrake/bin/activate
+python $(which firedrake-clean)
+python -m pip install pytest-cov pytest-xdist
+python -m pip list
+'''
           }
         }
-        stages {
-          stage('Clean') {
-            steps {
-              sh 'git clean -fdx'
-              dir('tmp') {
-                deleteDir()
+      }
+    }
+    stage('Test') {
+      parallel {
+        stage('Test Firedrake') {
+          steps {
+            dir('tmp') {
+              timestamps {
+                sh '''
+. ./firedrake/bin/activate
+cd firedrake/src/firedrake
+python -m pytest --durations=200 -n 11 --cov firedrake -v tests
+'''
               }
             }
           }
-          stage('Build') {
-            environment {
-              COMPLEX = "${SCALAR_TYPE == "complex" ? "--complex" : ""}"
-            } 
-            steps {
-              sh 'mkdir tmp'
-              dir('tmp') {
-                timestamps {
-                  sh '../scripts/firedrake-install $COMPLEX --disable-ssh --minimal-petsc --slepc --documentation-dependencies --install thetis --install gusto --install icepack --no-package-manager --package-branch pyadjoint complex-sprint || (cat firedrake-install.log && /bin/false)'
-                }
+        }
+        stage('Test pyadjoint'){
+          steps {
+            dir('tmp') {
+              timestamps {
+                sh '''
+. ./firedrake/bin/activate
+cd firedrake/src/pyadjoint; python -m pytest -v tests/firedrake_adjoint
+'''
               }
-            }
-          }
-          stage('Setup') {
-            steps {
-              dir('tmp') {
-                timestamps {
-                  sh '''
-      . ./firedrake/bin/activate
-      python $(which firedrake-clean)
-      python -m pip install pytest-cov pytest-xdist
-      python -m pip list
-      '''
-                }
-              }
-            }
-          }
-          stage('Test Firedrake') {
-            steps {
-              dir('tmp') {
-                timestamps {
-                  sh '''
-      . ./firedrake/bin/activate
-      cd firedrake/src/firedrake
-      python -m pytest --durations=200 -n 12 --cov firedrake -v tests
-      '''
-                }
-              }
-            }
-          }
-          stage('Test pyadjoint'){
-            when { environment name: 'SCALAR_TYPE', value: 'real' }
-            steps {
-              dir('tmp') {
-                timestamps {
-                  sh '''
-      . ./firedrake/bin/activate
-      cd firedrake/src/pyadjoint; python -m pytest --durations=200 -n 12 -v tests/firedrake_adjoint
-      '''
-                }
-              }
-            }
-          }
-          stage('Test build documentation') {
-            when { environment name: 'SCALAR_TYPE', value: 'real' }
-            steps {
-              dir('tmp') {
-                timestamps {
-                  sh '''
-  . ./firedrake/bin/activate
-  echo $PATH
-  echo $VIRTUAL_ENV
-  ls $VIRTUAL_ENV/bin
-  firedrake-preprocess-bibtex --validate firedrake/src/firedrake/docs/source/_static/bibliography.bib
-  firedrake-preprocess-bibtex --validate firedrake/src/firedrake/docs/source/_static/firedrake-apps.bib
-  cd firedrake/src/firedrake/docs; make html
-  '''
-                }
-              }
-            }
-          }
-          stage('Zenodo API canary') {
-            when { environment name: 'SCALAR_TYPE', value: 'real' }
-            steps {
-              timestamps {
-                sh 'scripts/firedrake-install --test-doi-resolution || (cat firedrake-install.log && /bin/false)'
-              }
-            }
-          }
-          stage('Lint') {
-            when { environment name: 'SCALAR_TYPE', value: 'real' }            
-            steps {
-              dir('tmp') {
-                timestamps {
-                  sh '''
-  . ./firedrake/bin/activate
-  python -m pip install flake8
-  cd firedrake/src/firedrake
-  make lint
-  '''
-                }
-              }
-            }
-          }
-          stage('Docker'){
-            when {
-              allOf {
-                branch 'master'
-                environment name: 'SCALAR_TYPE', value: 'complex'
-              }
-            }
-            steps {
-              sh '''
-      sudo docker login -u $DOCKER_CREDENTIALS_USR -p $DOCKER_CREDENTIALS_PSW
-      sudo docker build -t firedrakeproject/firedrake-env:latest -f docker/Dockerfile.env .
-      sudo docker push firedrakeproject/firedrake-env:latest
-      sudo docker build --no-cache --build-arg PETSC_CONFIGURE_OPTIONS -t firedrakeproject/firedrake-vanilla:latest -f docker/Dockerfile.vanilla .
-      sudo docker push firedrakeproject/firedrake-vanilla:latest
-      sudo docker build --no-cache --build-arg PETSC_CONFIGURE_OPTIONS -t firedrakeproject/firedrake:latest -f docker/Dockerfile.firedrake .
-      sudo docker push firedrakeproject/firedrake:latest
-      sudo docker build --no-cache -t firedrakeproject/firedrake-notebooks:latest -f docker/Dockerfile.jupyter .
-      sudo docker push firedrakeproject/firedrake-notebooks:latest
-      '''
-            }
-          }
-          stage('DockerComplex'){
-            when {
-              allOf {
-                branch 'wence/complex'
-                environment name: 'SCALAR_TYPE', value: 'complex'
-              }
-            }
-            steps {
-              sh '''
-      sudo docker login -u $DOCKER_CREDENTIALS_USR -p $DOCKER_CREDENTIALS_PSW
-      sudo docker build -t firedrakeproject/firedrake-env:latest -f docker/Dockerfile.env .
-      sudo docker build --no-cache --build-arg PETSC_CONFIGURE_OPTIONS -t firedrakeproject/firedrake-complex:latest -f docker/Dockerfile.complex .
-      sudo docker push firedrakeproject/firedrake:latest
-      '''
             }
           }
         }
       }
     }
+    stage('Post-test') {
+      parallel {
+        stage('Test build documentation') {
+          steps {
+            dir('tmp') {
+              timestamps {
+                sh '''
+. ./firedrake/bin/activate
+echo $PATH
+echo $VIRTUAL_ENV
+ls $VIRTUAL_ENV/bin
+firedrake-preprocess-bibtex --validate firedrake/src/firedrake/docs/source/_static/bibliography.bib
+firedrake-preprocess-bibtex --validate firedrake/src/firedrake/docs/source/_static/firedrake-apps.bib
+cd firedrake/src/firedrake/docs; make html
+'''
+              }
+            }
+          }
+        }
+        stage('Zenodo API canary') {
+          steps {
+            timestamps {
+              sh 'scripts/firedrake-install --test-doi-resolution || (cat firedrake-install.log && /bin/false)'
+            }
+          }
+        }
+        stage('Lint') {
+          steps {
+            dir('tmp') {
+              timestamps {
+                sh '''
+. ./firedrake/bin/activate
+python -m pip install flake8
+cd firedrake/src/firedrake
+make lint
+'''
+              }
+            }
+          }
+        }
+      }
+    }
+    stage('Docker'){
+      when {
+        branch 'master'
+      }
+      steps {
+        sh '''
+sudo docker login -u $DOCKER_CREDENTIALS_USR -p $DOCKER_CREDENTIALS_PSW
+sudo docker build -t firedrakeproject/firedrake-env:latest -f docker/Dockerfile.env .
+sudo docker push firedrakeproject/firedrake-env:latest
+sudo docker build --no-cache --build-arg PETSC_CONFIGURE_OPTIONS -t firedrakeproject/firedrake-vanilla:latest -f docker/Dockerfile.vanilla .
+sudo docker push firedrakeproject/firedrake-vanilla:latest
+sudo docker build --no-cache --build-arg PETSC_CONFIGURE_OPTIONS -t firedrakeproject/firedrake:latest -f docker/Dockerfile.firedrake .
+sudo docker push firedrakeproject/firedrake:latest
+sudo docker build --no-cache -t firedrakeproject/firedrake-notebooks:latest -f docker/Dockerfile.jupyter .
+sudo docker push firedrakeproject/firedrake-notebooks:latest
+'''
+      }
+    }
   }
 }