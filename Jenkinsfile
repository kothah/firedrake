pipeline {
  agent none
  environment {
    FIREDRAKE_CI_TESTS = "1"
    DOCKER_CREDENTIALS = credentials('f52ccab9-5250-4b17-9fb6-c3f1ebdcc986')
    PETSC_CONFIGURE_OPTIONS = "--with-make-np=12"
  }
  stages {
<<<<<<< HEAD
    stage('BuildAndTest') {
      matrix {
        agent {
          docker {
            image 'firedrakeproject/firedrake-env:latest'
            label 'firedrakeproject'
            args '-v /var/run/docker.sock:/var/run/docker.sock'
            alwaysPull true
=======
    stage('Clean') {
      steps {
        sh 'git clean -fdx'
        dir('tmp') {
          deleteDir()
        }
      }
    }
    stage('Build') {
      steps {
        sh 'mkdir tmp'
        dir('tmp') {
          timestamps {
            sh '../scripts/firedrake-install --tinyasm --disable-ssh --minimal-petsc --slepc --documentation-dependencies --install thetis --install gusto --install icepack --install irksome --no-package-manager || (cat firedrake-install.log && /bin/false)'
>>>>>>> 93dfb5c5
          }
        }
        axes {
          axis {
            name 'SCALAR_TYPE'
            values 'real', 'complex'
          }
        }
        stages {
          stage('Clean') {
            steps {
              sh 'git clean -fdx'
              dir('tmp') {
                deleteDir()
              }
            }
          }
          stage('Build') {
            environment {
              COMPLEX = "${SCALAR_TYPE == "complex" ? "--complex" : ""}"
            }
            steps {
              sh 'mkdir tmp'
              dir('tmp') {
                timestamps {
                  sh '../scripts/firedrake-install $COMPLEX --disable-ssh --minimal-petsc --slepc --documentation-dependencies --install thetis --install gusto --install icepack --install irksome --no-package-manager --package-branch PyOP2 ReubenHill/complex-fixes || (cat firedrake-install.log && /bin/false)'
                }
              }
            }
          }
          stage('Setup') {
            steps {
              dir('tmp') {
                timestamps {
                  sh '''
      . ./firedrake/bin/activate
      python $(which firedrake-clean)
      python -m pip install pytest-cov pytest-xdist
      python -m pip list
      '''
                }
              }
            }
          }
          stage('Test Firedrake') {
            steps {
              dir('tmp') {
                timestamps {
                  sh '''
      . ./firedrake/bin/activate
      cd firedrake/src/firedrake
      python -m pytest --durations=200 -n 12 --cov firedrake -v tests
      '''
                }
              }
            }
          }
          stage('Test pyadjoint'){
            when { environment name: 'SCALAR_TYPE', value: 'real' }
            steps {
              dir('tmp') {
                timestamps {
                  sh '''
      . ./firedrake/bin/activate
      cd firedrake/src/pyadjoint; python -m pytest --durations=200 -n 12 -v tests/firedrake_adjoint
      '''
                }
              }
            }
          }
          stage('Test build documentation') {
            when { environment name: 'SCALAR_TYPE', value: 'real' }
            steps {
              dir('tmp') {
                timestamps {
                  sh '''
  . ./firedrake/bin/activate
  echo $PATH
  echo $VIRTUAL_ENV
  ls $VIRTUAL_ENV/bin
  firedrake-preprocess-bibtex --validate firedrake/src/firedrake/docs/source/_static/bibliography.bib
  firedrake-preprocess-bibtex --validate firedrake/src/firedrake/docs/source/_static/firedrake-apps.bib
  cd firedrake/src/firedrake/docs; make html
  '''
                }
              }
            }
          }
          stage('Zenodo API canary') {
            when { environment name: 'SCALAR_TYPE', value: 'real' }
            steps {
              timestamps {
                sh 'scripts/firedrake-install --test-doi-resolution || (cat firedrake-install.log && /bin/false)'
              }
            }
          }
          stage('Lint') {
            when { environment name: 'SCALAR_TYPE', value: 'real' }
            steps {
              dir('tmp') {
                timestamps {
                  sh '''
  . ./firedrake/bin/activate
  python -m pip install flake8
  cd firedrake/src/firedrake
  make lint
  '''
                }
              }
            }
          }
          stage('Docker'){
            when {
              allOf {
                branch 'master'
                environment name: 'SCALAR_TYPE', value: 'complex'
              }
            }
            steps {
              sh '''
      sudo docker login -u $DOCKER_CREDENTIALS_USR -p $DOCKER_CREDENTIALS_PSW
      sudo docker build -t firedrakeproject/firedrake-env:latest -f docker/Dockerfile.env .
      sudo docker push firedrakeproject/firedrake-env:latest
      sudo docker build --no-cache --build-arg PETSC_CONFIGURE_OPTIONS -t firedrakeproject/firedrake-vanilla:latest -f docker/Dockerfile.vanilla .
      sudo docker push firedrakeproject/firedrake-vanilla:latest
      sudo docker build --no-cache --build-arg PETSC_CONFIGURE_OPTIONS -t firedrakeproject/firedrake:latest -f docker/Dockerfile.firedrake .
      sudo docker push firedrakeproject/firedrake:latest
      sudo docker build --no-cache -t firedrakeproject/firedrake-notebooks:latest -f docker/Dockerfile.jupyter .
      sudo docker push firedrakeproject/firedrake-notebooks:latest
      '''
            }
          }
          stage('DockerComplex'){
            when {
              allOf {
                branch 'wence/complex'
                environment name: 'SCALAR_TYPE', value: 'complex'
              }
            }
            steps {
              sh '''
      sudo docker login -u $DOCKER_CREDENTIALS_USR -p $DOCKER_CREDENTIALS_PSW
      sudo docker build -t firedrakeproject/firedrake-env:latest -f docker/Dockerfile.env .
      sudo docker build --no-cache --build-arg PETSC_CONFIGURE_OPTIONS -t firedrakeproject/firedrake-complex:latest -f docker/Dockerfile.complex .
      sudo docker push firedrakeproject/firedrake:latest
      '''
            }
          }
        }
      }
    }
  }
}<|MERGE_RESOLUTION|>--- conflicted
+++ resolved
@@ -6,7 +6,6 @@
     PETSC_CONFIGURE_OPTIONS = "--with-make-np=12"
   }
   stages {
-<<<<<<< HEAD
     stage('BuildAndTest') {
       matrix {
         agent {
@@ -15,22 +14,6 @@
             label 'firedrakeproject'
             args '-v /var/run/docker.sock:/var/run/docker.sock'
             alwaysPull true
-=======
-    stage('Clean') {
-      steps {
-        sh 'git clean -fdx'
-        dir('tmp') {
-          deleteDir()
-        }
-      }
-    }
-    stage('Build') {
-      steps {
-        sh 'mkdir tmp'
-        dir('tmp') {
-          timestamps {
-            sh '../scripts/firedrake-install --tinyasm --disable-ssh --minimal-petsc --slepc --documentation-dependencies --install thetis --install gusto --install icepack --install irksome --no-package-manager || (cat firedrake-install.log && /bin/false)'
->>>>>>> 93dfb5c5
           }
         }
         axes {
@@ -56,7 +39,7 @@
               sh 'mkdir tmp'
               dir('tmp') {
                 timestamps {
-                  sh '../scripts/firedrake-install $COMPLEX --disable-ssh --minimal-petsc --slepc --documentation-dependencies --install thetis --install gusto --install icepack --install irksome --no-package-manager --package-branch PyOP2 ReubenHill/complex-fixes || (cat firedrake-install.log && /bin/false)'
+                  sh '../scripts/firedrake-install $COMPLEX --tinyasm --disable-ssh --minimal-petsc --slepc --documentation-dependencies --install thetis --install gusto --install icepack --install irksome --no-package-manager --package-branch PyOP2 ReubenHill/complex-fixes || (cat firedrake-install.log && /bin/false)'
                 }
               }
             }
