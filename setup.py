--- conflicted
+++ resolved
@@ -46,12 +46,8 @@
                 or ext == ".so"):
                 os.remove(os.path.join(dirname, f))
 
-<<<<<<< HEAD
 cython_compile_time_env = {'COMPLEX': complex_mode}
-cythonfiles = [("dmplex", ["petsc"]),
-=======
 cythonfiles = [("dmcommon", ["petsc"]),
->>>>>>> e2c1c342
                ("extrusion_numbering", ["petsc"]),
                ("hdf5interface", ["petsc"]),
                ("mgimpl", ["petsc"]),
